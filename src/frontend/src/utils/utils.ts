import clsx, { ClassValue } from "clsx";
import { twMerge } from "tailwind-merge";
import { ADJECTIVES, DESCRIPTIONS, NOUNS } from "../flow_constants";
import {
  IVarHighlightType,
  groupedObjType,
  tweakType,
} from "../types/components";
import { FlowType } from "../types/flow";
import { TabsState } from "../types/tabs";
import { buildTweaks } from "./reactflowUtils";
import { APIClassType } from "../types/api";

export function classNames(...classes: Array<string>): string {
  return classes.filter(Boolean).join(" ");
}

export function cn(...inputs: ClassValue[]): string {
  return twMerge(clsx(inputs));
}

export function toNormalCase(str: string): string {
  let result = str
    .split("_")
    .map((word, index) => {
      if (index === 0) {
        return word[0].toUpperCase() + word.slice(1).toLowerCase();
      }
      return word.toLowerCase();
    })
    .join(" ");

  return result
    .split("-")
    .map((word, index) => {
      if (index === 0) {
        return word[0].toUpperCase() + word.slice(1).toLowerCase();
      }
      return word.toLowerCase();
    })
    .join(" ");
}

export function normalCaseToSnakeCase(str: string): string {
  return str
    .split(" ")
    .map((word, index) => {
      if (index === 0) {
        return word[0].toUpperCase() + word.slice(1).toLowerCase();
      }
      return word.toLowerCase();
    })
    .join("_");
}

export function toTitleCase(str: string): string {
  let result = str
    .split("_")
    .map((word, index) => {
      if (index === 0) {
        return checkUpperWords(
          word[0].toUpperCase() + word.slice(1).toLowerCase()
        );
      }
      return checkUpperWords(word.toLowerCase());
    })
    .join(" ");

  return result
    .split("-")
    .map((word, index) => {
      if (index === 0) {
        return checkUpperWords(
          word[0].toUpperCase() + word.slice(1).toLowerCase()
        );
      }
      return checkUpperWords(word.toLowerCase());
    })
    .join(" ");
}

export const upperCaseWords: string[] = ["llm", "uri"];
export function checkUpperWords(str: string): string {
  const words = str.split(" ").map((word) => {
    return upperCaseWords.includes(word.toLowerCase())
      ? word.toUpperCase()
      : word[0].toUpperCase() + word.slice(1).toLowerCase();
  });

  return words.join(" ");
}

<<<<<<< HEAD
export function groupByFamily(
  data: APIClassType,
  baseClasses: string,
  left: boolean,
  type: string
): groupedObjType[] {
=======
export const isWrappedWithClass = (event: any, className: string | undefined) =>
  event.target.closest(`.${className}`);

export function groupByFamily(data, baseClasses, left, type) {
>>>>>>> dda8676d
  let parentOutput: string;
  let arrOfParent: string[] = [];
  let arrOfType: { family: string; type: string; component: string }[] = [];
  let arrOfLength: { length: number; type: string }[] = [];
  let lastType = "";
  Object.keys(data).forEach((d) => {
    Object.keys(data[d]).forEach((n) => {
      try {
        if (
          data[d][n].base_classes.some((r) =>
            baseClasses.split("\n").includes(r)
          )
        ) {
          arrOfParent.push(d);
        }
        if (n === type) {
          parentOutput = d;
        }

        if (d !== lastType) {
          arrOfLength.push({
            length: Object.keys(data[d]).length,
            type: d,
          });

          lastType = d;
        }
      } catch (e) {
        console.log(e);
      }
    });
  });

  Object.keys(data).map((d) => {
    Object.keys(data[d]).map((n) => {
      try {
        baseClasses.split("\n").forEach((tol) => {
          data[d][n].base_classes.forEach((data) => {
            if (tol === data) {
              arrOfType.push({
                family: d,
                type: data,
                component: n,
              });
            }
          });
        });
      } catch (e) {
        console.log(e);
      }
    });
  });

  if (left === false) {
    let groupedBy = arrOfType.filter((object, index, self) => {
      const foundIndex = self.findIndex(
        (o) => o.family === object.family && o.type === object.type
      );
      return foundIndex === index;
    });

    return groupedBy.reduce((result, item) => {
      const existingGroup = result.find(
        (group) => group.family === item.family
      );

      if (existingGroup) {
        existingGroup.type += `, ${item.type}`;
      } else {
        result.push({
          family: item.family,
          type: item.type,
          component: item.component,
        });
      }

      if (left === false) {
        let resFil = result.filter((group) => group.family === parentOutput);
        result = resFil;
      }

      return result;
    }, []);
  } else {
    const groupedArray = [];
    const groupedData = {};

    arrOfType.forEach((item) => {
      const { family, type, component } = item;
      const key = `${family}-${type}`;

      if (!groupedData[key]) {
        groupedData[key] = { family, type, component: [component] };
      } else {
        groupedData[key].component.push(component);
      }
    });

    for (const key in groupedData) {
      groupedArray.push(groupedData[key]);
    }

    groupedArray.forEach((object, index, self) => {
      const findObj = arrOfLength.find((x) => x.type === object.family);
      if (object.component.length === findObj.length) {
        self[index]["type"] = "";
      } else {
        self[index]["type"] = object.component.join(", ");
      }
    });
    return groupedArray;
  }
}

export function buildInputs(tabsState: TabsState, id: string): string {
  console.log(tabsState)
  return tabsState &&
    tabsState[id] &&
    tabsState[id].formKeysData &&
    tabsState[id].formKeysData.input_keys &&
    Object.keys(tabsState[id].formKeysData.input_keys).length > 0
    ? JSON.stringify(tabsState[id].formKeysData.input_keys)
    : '{"input": "message"}';
}

export function getRandomElement<T>(array: T[]): T {
  return array[Math.floor(Math.random() * array.length)];
}
export function getRandomDescription(): string {
  return getRandomElement(DESCRIPTIONS);
}

export function getRandomName(
  retry: number = 0,
  noSpace: boolean = false,
  maxRetries: number = 3
): string {
  const left: string[] = ADJECTIVES;
  const right: string[] = NOUNS;

  const lv = getRandomElement(left);
  const rv = getRandomElement(right);

  // Condition to avoid "boring wozniak"
  if (lv === "boring" && rv === "wozniak") {
    if (retry < maxRetries) {
      return getRandomName(retry + 1, noSpace, maxRetries);
    } else {
      console.warn("Max retries reached, returning as is");
    }
  }

  // Append a suffix if retrying and noSpace is true
  if (retry > 0 && noSpace) {
    const retrySuffix = Math.floor(Math.random() * 10);
    return `${lv}_${rv}${retrySuffix}`;
  }

  // Construct the final name
  let final_name = noSpace ? `${lv}_${rv}` : `${lv} ${rv}`;
  // Return title case final name
  return toTitleCase(final_name);
}

export function getRandomKeyByssmm(): string {
  const now = new Date();
  const seconds = String(now.getSeconds()).padStart(2, "0");
  const milliseconds = String(now.getMilliseconds()).padStart(3, "0");
  return seconds + milliseconds + Math.abs(Math.floor(Math.random() * 10001));
}

export function varHighlightHTML({ name }: IVarHighlightType): string {
  const html = `<span class="font-semibold chat-message-highlight">{${name}}</span>`;
  return html;
}

export function buildTweakObject(tweak: tweakType[]): string {
  tweak.forEach((el) => {
    Object.keys(el).forEach((key) => {
      for (let kp in el[key]) {
        try {
          el[key][kp] = JSON.parse(el[key][kp]);
        } catch {}
      }
    });
  });

  const tweakString = JSON.stringify(tweak.at(-1), null, 2);
  return tweakString;
}

/**
 * Function to get the python code for the API
 * @param {string} flowId - The id of the flow
 * @returns {string} - The python code
 */
export function getPythonApiCode(
  flow: FlowType,
  tweak?: any[],
  tabsState?: TabsState
): string {
  const flowId = flow.id;

  // create a dictionary of node ids and the values is an empty dictionary
  // flow.data.nodes.forEach((node) => {
  //   node.data.id
  // }
  const tweaks = buildTweaks(flow);
  const inputs = buildInputs(tabsState, flow.id);
  return `import requests
from typing import Optional

BASE_API_URL = "${window.location.protocol}//${
    window.location.host
  }/api/v1/process"
FLOW_ID = "${flowId}"
# You can tweak the flow by adding a tweaks dictionary
# e.g {"OpenAI-XXXXX": {"model_name": "gpt-4"}}
TWEAKS = ${
    tweak && tweak.length > 0
      ? buildTweakObject(tweak)
      : JSON.stringify(tweaks, null, 2)
  }

def run_flow(inputs: dict, flow_id: str, tweaks: Optional[dict] = None) -> dict:
    """
    Run a flow with a given message and optional tweaks.

    :param message: The message to send to the flow
    :param flow_id: The ID of the flow to run
    :param tweaks: Optional tweaks to customize the flow
    :return: The JSON response from the flow
    """
    api_url = f"{BASE_API_URL}/{flow_id}"

    payload = {"inputs": inputs}

    if tweaks:
        payload["tweaks"] = tweaks

    response = requests.post(api_url, json=payload)
    return response.json()

# Setup any tweaks you want to apply to the flow
inputs = ${inputs}
print(run_flow(inputs, flow_id=FLOW_ID, tweaks=TWEAKS))`;
}

/**
 * Function to get the curl code for the API
 * @param {string} flowId - The id of the flow
 * @returns {string} - The curl code
 */
export function getCurlCode(
  flow: FlowType,
  tweak?: any[],
  tabsState?: TabsState
): string {
  console.log(tweak)
  const flowId = flow.id;
  const tweaks = buildTweaks(flow);
  const inputs = buildInputs(tabsState, flow.id);

  return `curl -X POST \\
  ${window.location.protocol}//${
    window.location.host
  }/api/v1/process/${flowId} \\
  -H 'Content-Type: application/json' \\
  -d '{"inputs": ${inputs}, "tweaks": ${
    tweak && tweak.length > 0
      ? buildTweakObject(tweak)
      : JSON.stringify(tweaks, null, 2)
  }}'`;
}

/**
 * Function to get the python code for the API
 * @param {string} flowName - The name of the flow
 * @returns {string} - The python code
 */
export function getPythonCode(
  flow: FlowType,
  tweak?: any[],
  tabsState?: TabsState
): string {
  const flowName = flow.name;
  const tweaks = buildTweaks(flow);
  const inputs = buildInputs(tabsState, flow.id);
  return `from langflow import load_flow_from_json
TWEAKS = ${
    tweak && tweak.length > 0
      ? buildTweakObject(tweak)
      : JSON.stringify(tweaks, null, 2)
  }
flow = load_flow_from_json("${flowName}.json", tweaks=TWEAKS)
# Now you can use it like any chain
inputs = ${inputs}
flow(inputs)`;
}<|MERGE_RESOLUTION|>--- conflicted
+++ resolved
@@ -90,19 +90,10 @@
   return words.join(" ");
 }
 
-<<<<<<< HEAD
-export function groupByFamily(
-  data: APIClassType,
-  baseClasses: string,
-  left: boolean,
-  type: string
-): groupedObjType[] {
-=======
 export const isWrappedWithClass = (event: any, className: string | undefined) =>
   event.target.closest(`.${className}`);
 
-export function groupByFamily(data, baseClasses, left, type) {
->>>>>>> dda8676d
+export function groupByFamily(data: APIClassType, baseClasses: string, left: boolean, type: string): groupedObjType[] {
   let parentOutput: string;
   let arrOfParent: string[] = [];
   let arrOfType: { family: string; type: string; component: string }[] = [];
