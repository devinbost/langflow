import { AxiosResponse } from "axios";
import { ReactFlowJsonObject } from "reactflow";
import { BASE_URL_API } from "../../constants/constants";
import { api } from "../../controllers/API/api";
import {
  APIObjectType,
  APITemplateType,
  Component,
  LoginType,
  Users,
  VertexBuildTypeAPI,
  VerticesOrderTypeAPI,
  changeUser,
  resetPasswordType,
  sendAllProps,
} from "../../types/api/index";
import { UserInputType } from "../../types/components";
import { FlowStyleType, FlowType } from "../../types/flow";
import { StoreComponentResponse } from "../../types/store";
import { FlowPoolType } from "../../types/zustand/flow";
import {
  APIClassType,
  BuildStatusTypeAPI,
  InitTypeAPI,
  PromptTypeAPI,
  UploadFileTypeAPI,
  errorsTypeAPI,
} from "./../../types/api/index";

/**
 * Fetches all objects from the API endpoint.
 *
 * @returns {Promise<AxiosResponse<APIObjectType>>} A promise that resolves to an AxiosResponse containing all the objects.
 */
export async function getAll(): Promise<AxiosResponse<APIObjectType>> {
  return await api.get(`${BASE_URL_API}all`);
}

const GITHUB_API_URL = "https://api.github.com";

export async function getRepoStars(owner: string, repo: string) {
  try {
    const response = await api.get(`${GITHUB_API_URL}/repos/${owner}/${repo}`);
    return response.data.stargazers_count;
  } catch (error) {
    console.error("Error fetching repository data:", error);
    return null;
  }
}

/**
 * Sends data to the API for prediction.
 *
 * @param {sendAllProps} data - The data to be sent to the API.
 * @returns {AxiosResponse<any>} The API response.
 */
export async function sendAll(data: sendAllProps) {
  return await api.post(`${BASE_URL_API}predict`, data);
}

export async function postValidateCode(
  code: string
): Promise<AxiosResponse<errorsTypeAPI>> {
  return await api.post(`${BASE_URL_API}validate/code`, { code });
}

/**
 * Checks the prompt for the code block by sending it to an API endpoint.
 * @param {string} name - The name of the field to check.
 * @param {string} template - The template string of the prompt to check.
 * @param {APIClassType} frontend_node - The frontend node to check.
 * @returns {Promise<AxiosResponse<PromptTypeAPI>>} A promise that resolves to an AxiosResponse containing the validation results.
 */
export async function postValidatePrompt(
  name: string,
  template: string,
  frontend_node: APIClassType
): Promise<AxiosResponse<PromptTypeAPI>> {
  return api.post(`${BASE_URL_API}validate/prompt`, {
    name,
    template,
    frontend_node,
  });
}

/**
 * Fetches a list of JSON files from a GitHub repository and returns their contents as an array of FlowType objects.
 *
 * @returns {Promise<FlowType[]>} A promise that resolves to an array of FlowType objects.
 */
export async function getExamples(): Promise<FlowType[]> {
  const url =
    "https://api.github.com/repos/langflow-ai/langflow_examples/contents/examples?ref=main";
  const response = await api.get(url);

  const jsonFiles = response.data.filter((file: any) => {
    return file.name.endsWith(".json");
  });

  const contentsPromises = jsonFiles.map(async (file: any) => {
    const contentResponse = await api.get(file.download_url);
    return contentResponse.data;
  });

  return await Promise.all(contentsPromises);
}

/**
 * Saves a new flow to the database.
 *
 * @param {FlowType} newFlow - The flow data to save.
 * @returns {Promise<any>} The saved flow data.
 * @throws Will throw an error if saving fails.
 */
export async function saveFlowToDatabase(newFlow: {
  name: string;
  id: string;
  data: ReactFlowJsonObject | null;
  description: string;
  style?: FlowStyleType;
  is_component?: boolean;
}): Promise<FlowType> {
  try {
    const response = await api.post(`${BASE_URL_API}flows/`, {
      name: newFlow.name,
      data: newFlow.data,
      description: newFlow.description,
      is_component: newFlow.is_component,
    });

    if (response.status !== 201) {
      throw new Error(`HTTP error! status: ${response.status}`);
    }
    return response.data;
  } catch (error) {
    console.error(error);
    throw error;
  }
}
/**
 * Updates an existing flow in the database.
 *
 * @param {FlowType} updatedFlow - The updated flow data.
 * @returns {Promise<any>} The updated flow data.
 * @throws Will throw an error if the update fails.
 */
export async function updateFlowInDatabase(
  updatedFlow: FlowType
): Promise<FlowType> {
  try {
    const response = await api.patch(`${BASE_URL_API}flows/${updatedFlow.id}`, {
      name: updatedFlow.name,
      data: updatedFlow.data,
      description: updatedFlow.description,
    });

    if (response?.status !== 200) {
      throw new Error(`HTTP error! status: ${response?.status}`);
    }
    return response.data;
  } catch (error) {
    console.error(error);
    throw error;
  }
}

/**
 * Reads all flows from the database.
 *
 * @returns {Promise<any>} The flows data.
 * @throws Will throw an error if reading fails.
 */
export async function readFlowsFromDatabase() {
  try {
    const response = await api.get(`${BASE_URL_API}flows/`);
    if (response?.status !== 200) {
      throw new Error(`HTTP error! status: ${response?.status}`);
    }
    return response.data;
  } catch (error) {
    console.error(error);
    throw error;
  }
}

export async function downloadFlowsFromDatabase() {
  try {
    const response = await api.get(`${BASE_URL_API}flows/download/`);
    if (response?.status !== 200) {
      throw new Error(`HTTP error! status: ${response?.status}`);
    }
    return response.data;
  } catch (error) {
    console.error(error);
    throw error;
  }
}

export async function uploadFlowsToDatabase(flows: FormData) {
  try {
    const response = await api.post(`${BASE_URL_API}flows/upload/`, flows);

    if (response?.status !== 201) {
      throw new Error(`HTTP error! status: ${response?.status}`);
    }
    return response.data;
  } catch (error) {
    console.error(error);
    throw error;
  }
}

/**
 * Deletes a flow from the database.
 *
 * @param {string} flowId - The ID of the flow to delete.
 * @returns {Promise<any>} The deleted flow data.
 * @throws Will throw an error if deletion fails.
 */
export async function deleteFlowFromDatabase(flowId: string) {
  try {
    const response = await api.delete(`${BASE_URL_API}flows/${flowId}`);
    if (response.status !== 200) {
      throw new Error(`HTTP error! status: ${response.status}`);
    }
    return response.data;
  } catch (error) {
    console.error(error);
    throw error;
  }
}

/**
 * Fetches a flow from the database by ID.
 *
 * @param {number} flowId - The ID of the flow to fetch.
 * @returns {Promise<any>} The flow data.
 * @throws Will throw an error if fetching fails.
 */
export async function getFlowFromDatabase(flowId: number) {
  try {
    const response = await api.get(`${BASE_URL_API}flows/${flowId}`);
    if (response.status !== 200) {
      throw new Error(`HTTP error! status: ${response.status}`);
    }
    return response.data;
  } catch (error) {
    console.error(error);
    throw error;
  }
}

/**
 * Fetches flow styles from the database.
 *
 * @returns {Promise<any>} The flow styles data.
 * @throws Will throw an error if fetching fails.
 */
export async function getFlowStylesFromDatabase() {
  try {
    const response = await api.get(`${BASE_URL_API}flow_styles/`);
    if (response.status !== 200) {
      throw new Error(`HTTP error! status: ${response.status}`);
    }
    return response.data;
  } catch (error) {
    console.error(error);
    throw error;
  }
}

/**
 * Saves a new flow style to the database.
 *
 * @param {FlowStyleType} flowStyle - The flow style data to save.
 * @returns {Promise<any>} The saved flow style data.
 * @throws Will throw an error if saving fails.
 */
export async function saveFlowStyleToDatabase(flowStyle: FlowStyleType) {
  try {
    const response = await api.post(`${BASE_URL_API}flow_styles/`, flowStyle, {
      headers: {
        accept: "application/json",
        "Content-Type": "application/json",
      },
    });

    if (response.status !== 201) {
      throw new Error(`HTTP error! status: ${response.status}`);
    }
    return response.data;
  } catch (error) {
    console.error(error);
    throw error;
  }
}

/**
 * Fetches the version of the API.
 *
 * @returns {Promise<AxiosResponse<any>>} A promise that resolves to an AxiosResponse containing the version information.
 */
export async function getVersion() {
  const response = await api.get(`${BASE_URL_API}version`);
  return response.data;
}

/**
 * Fetches the health status of the API.
 *
 * @returns {Promise<AxiosResponse<any>>} A promise that resolves to an AxiosResponse containing the health status.
 */
export async function getHealth() {
  return await api.get("/health"); // Health is the only endpoint that doesn't require /api/v1
}

/**
 * Fetches the build status of a flow.
 * @param {string} flowId - The ID of the flow to fetch the build status for.
 * @returns {Promise<BuildStatusTypeAPI>} A promise that resolves to an AxiosResponse containing the build status.
 *
 */
export async function getBuildStatus(
  flowId: string
): Promise<AxiosResponse<BuildStatusTypeAPI>> {
  return await api.get(`${BASE_URL_API}build/${flowId}/status`);
}

//docs for postbuildinit
/**
 * Posts the build init of a flow.
 * @param {string} flowId - The ID of the flow to fetch the build status for.
 * @returns {Promise<InitTypeAPI>} A promise that resolves to an AxiosResponse containing the build status.
 *
 */
export async function postBuildInit(
  flow: FlowType
): Promise<AxiosResponse<InitTypeAPI>> {
  return await api.post(`${BASE_URL_API}build/init/${flow.id}`, flow);
}

// fetch(`/upload/${id}`, {
//   method: "POST",
//   body: formData,
// });
/**
 * Uploads a file to the server.
 * @param {File} file - The file to upload.
 * @param {string} id - The ID of the flow to upload the file to.
 */
export async function uploadFile(
  file: File,
  id: string
): Promise<AxiosResponse<UploadFileTypeAPI>> {
  const formData = new FormData();
  formData.append("file", file);
  return await api.post(`${BASE_URL_API}files/upload/${id}`, formData);
}

export async function postCustomComponent(
  code: string,
  apiClass: APIClassType
): Promise<AxiosResponse<APIClassType>> {
  // let template = apiClass.template;
  return await api.post(`${BASE_URL_API}custom_component`, {
    code,
    frontend_node: apiClass,
  });
}

export async function postCustomComponentUpdate(
  code: string,
  template: APITemplateType,
  field: string,
  field_value: any
): Promise<AxiosResponse<APIClassType>> {
  return await api.post(`${BASE_URL_API}custom_component/update`, {
    code,
    template,
    field,
    field_value,
  });
}

export async function onLogin(user: LoginType) {
  try {
    const response = await api.post(
      `${BASE_URL_API}login`,
      new URLSearchParams({
        username: user.username,
        password: user.password,
      }).toString(),
      {
        headers: {
          "Content-Type": "application/x-www-form-urlencoded",
        },
      }
    );

    if (response.status === 200) {
      const data = response.data;
      return data;
    }
  } catch (error) {
    throw error;
  }
}

export async function autoLogin() {
  try {
    const response = await api.get(`${BASE_URL_API}auto_login`);

    if (response.status === 200) {
      const data = response.data;
      return data;
    }
  } catch (error) {
    throw error;
  }
}

export async function renewAccessToken() {
  try {
    return await api.post(`${BASE_URL_API}refresh`);
  } catch (error) {
    throw error;
  }
}

export async function getLoggedUser(): Promise<Users | null> {
  try {
    const res = await api.get(`${BASE_URL_API}users/whoami`);

    if (res.status === 200) {
      return res.data;
    }
  } catch (error) {
    throw error;
  }
  return null;
}

export async function addUser(user: UserInputType): Promise<Array<Users>> {
  try {
    const res = await api.post(`${BASE_URL_API}users/`, user);
    if (res.status !== 201) {
      throw new Error(res.data.detail);
    }
    return res.data;
  } catch (error) {
    throw error;
  }
}

export async function getUsersPage(
  skip: number,
  limit: number
): Promise<Array<Users>> {
  try {
    const res = await api.get(
      `${BASE_URL_API}users/?skip=${skip}&limit=${limit}`
    );
    if (res.status === 200) {
      return res.data;
    }
  } catch (error) {
    throw error;
  }
  return [];
}

export async function deleteUser(user_id: string) {
  try {
    const res = await api.delete(`${BASE_URL_API}users/${user_id}`);
    if (res.status === 200) {
      return res.data;
    }
  } catch (error) {
    throw error;
  }
}

export async function updateUser(user_id: string, user: changeUser) {
  try {
    const res = await api.patch(`${BASE_URL_API}users/${user_id}`, user);
    if (res.status === 200) {
      return res.data;
    }
  } catch (error) {
    throw error;
  }
}

export async function resetPassword(user_id: string, user: resetPasswordType) {
  try {
    const res = await api.patch(
      `${BASE_URL_API}users/${user_id}/reset-password`,
      user
    );
    if (res.status === 200) {
      return res.data;
    }
  } catch (error) {
    throw error;
  }
}

export async function getApiKey() {
  try {
    const res = await api.get(`${BASE_URL_API}api_key/`);
    if (res.status === 200) {
      return res.data;
    }
  } catch (error) {
    throw error;
  }
}

export async function createApiKey(name: string) {
  try {
    const res = await api.post(`${BASE_URL_API}api_key/`, { name });
    if (res.status === 200) {
      return res.data;
    }
  } catch (error) {
    throw error;
  }
}

export async function deleteApiKey(api_key: string) {
  try {
    const res = await api.delete(`${BASE_URL_API}api_key/${api_key}`);
    if (res.status === 200) {
      return res.data;
    }
  } catch (error) {
    throw error;
  }
}

export async function addApiKeyStore(key: string) {
  try {
    const res = await api.post(`${BASE_URL_API}api_key/store`, {
      api_key: key,
    });
    if (res.status === 200) {
      return res.data;
    }
  } catch (error) {
    throw error;
  }
}

/**
 * Saves a new flow to the database.
 *
 * @param {FlowType} newFlow - The flow data to save.
 * @returns {Promise<any>} The saved flow data.
 * @throws Will throw an error if saving fails.
 */
export async function saveFlowStore(
  newFlow: {
    name?: string;
    data: ReactFlowJsonObject | null;
    description?: string;
    style?: FlowStyleType;
    is_component?: boolean;
    parent?: string;
    last_tested_version?: string;
  },
  tags: string[],
  publicFlow = false
): Promise<FlowType> {
  try {
    const response = await api.post(`${BASE_URL_API}store/components/`, {
      name: newFlow.name,
      data: newFlow.data,
      description: newFlow.description,
      is_component: newFlow.is_component,
      parent: newFlow.parent,
      tags: tags,
      private: !publicFlow,
      status: publicFlow ? "Public" : "Private",
      last_tested_version: newFlow.last_tested_version,
    });

    if (response.status !== 201) {
      throw new Error(`HTTP error! status: ${response.status}`);
    }
    return response.data;
  } catch (error) {
    console.error(error);
    throw error;
  }
}

/**
 * Fetches the flows from the store.
 * @returns {Promise<>} A promise that resolves to an AxiosResponse containing the build status.
 *
 */
export async function getFlowsStore(): Promise<AxiosResponse<FlowType[]>> {
  return await api.get(`${BASE_URL_API}store/`);
}

export async function getStoreComponents({
  component_id = null,
  page = 1,
  limit = 9999999,
  is_component = null,
  sort = "-count(liked_by)",
  tags = [] || null,
  liked = null,
  isPrivate = null,
  search = null,
  filterByUser = null,
  fields = null,
}: {
  component_id?: string | null;
  page?: number;
  limit?: number;
  is_component?: boolean | null;
  sort?: string;
  tags?: string[] | null;
  liked?: boolean | null;
  isPrivate?: boolean | null;
  search?: string | null;
  filterByUser?: boolean | null;
  fields?: Array<string> | null;
}): Promise<StoreComponentResponse | undefined> {
  try {
    let url = `${BASE_URL_API}store/components/`;
    const queryParams: any = [];
    if (component_id !== undefined && component_id !== null) {
      queryParams.push(`component_id=${component_id}`);
    }
    if (search !== undefined && search !== null) {
      queryParams.push(`search=${search}`);
    }
    if (isPrivate !== undefined && isPrivate !== null) {
      queryParams.push(`private=${isPrivate}`);
    }
    if (tags !== undefined && tags !== null && tags.length > 0) {
      queryParams.push(`tags=${tags.join(encodeURIComponent(","))}`);
    }
    if (fields !== undefined && fields !== null && fields.length > 0) {
      queryParams.push(`fields=${fields.join(encodeURIComponent(","))}`);
    }

    if (sort !== undefined && sort !== null) {
      queryParams.push(`sort=${sort}`);
    } else {
      queryParams.push(`sort=-count(liked_by)`); // default sort
    }

    if (liked !== undefined && liked !== null) {
      queryParams.push(`liked=${liked}`);
    }

    if (filterByUser !== undefined && filterByUser !== null) {
      queryParams.push(`filter_by_user=${filterByUser}`);
    }

    if (page !== undefined) {
      queryParams.push(`page=${page ?? 1}`);
    }
    if (limit !== undefined) {
      queryParams.push(`limit=${limit ?? 9999999}`);
    }
    if (is_component !== null && is_component !== undefined) {
      queryParams.push(`is_component=${is_component}`);
    }
    if (queryParams.length > 0) {
      url += `?${queryParams.join("&")}`;
    }

    const res = await api.get(url);

    if (res.status === 200) {
      return res.data;
    }
  } catch (error) {
    throw error;
  }
}

export async function postStoreComponents(component: Component) {
  try {
    const res = await api.post(`${BASE_URL_API}store/components/`, component);
    if (res.status === 200) {
      return res.data;
    }
  } catch (error) {
    throw error;
  }
}

export async function getComponent(component_id: string) {
  try {
    const res = await api.get(
      `${BASE_URL_API}store/components/${component_id}`
    );
    if (res.status === 200) {
      return res.data;
    }
  } catch (error) {
    throw error;
  }
}

export async function searchComponent(
  query: string | null,
  page?: number | null,
  limit?: number | null,
  status?: string | null,
  tags?: string[]
): Promise<StoreComponentResponse | undefined> {
  try {
    let url = `${BASE_URL_API}store/components/`;
    const queryParams: any = [];
    if (query !== undefined && query !== null) {
      queryParams.push(`search=${query}`);
    }
    if (page !== undefined && page !== null) {
      queryParams.push(`page=${page}`);
    }
    if (limit !== undefined && limit !== null) {
      queryParams.push(`limit=${limit}`);
    }
    if (status !== undefined && status !== null) {
      queryParams.push(`status=${status}`);
    }
    if (tags !== undefined && tags !== null) {
      queryParams.push(`tags=${tags}`);
    }
    if (queryParams.length > 0) {
      url += `?${queryParams.join("&")}`;
    }

    const res = await api.get(url);

    if (res.status === 200) {
      return res.data;
    }
  } catch (error) {
    throw error;
  }
}

export async function checkHasApiKey() {
  try {
    const res = await api.get(`${BASE_URL_API}store/check/api_key`);
    if (res?.status === 200) {
      return res.data;
    }
  } catch (error) {
    throw error;
  }
}

export async function checkHasStore() {
  try {
    const res = await api.get(`${BASE_URL_API}store/check/`);
    if (res?.status === 200) {
      return res.data;
    }
  } catch (error) {
    throw error;
  }
}

export async function getCountComponents(is_component?: boolean | null) {
  try {
    let url = `${BASE_URL_API}store/components/count`;
    const queryParams: any = [];
    if (is_component !== undefined) {
      queryParams.push(`is_component=${is_component}`);
    }

    if (queryParams.length > 0) {
      url += `?${queryParams.join("&")}`;
    }

    const res = await api.get(url);

    if (res.status === 200) {
      return res.data;
    }
  } catch (error) {
    throw error;
  }
}

export async function getStoreTags() {
  try {
    const res = await api.get(`${BASE_URL_API}store/tags`);
    if (res.status === 200) {
      return res.data;
    }
  } catch (error) {
    throw error;
  }
}

export const postLikeComponent = (componentId: string) => {
  return api.post(`${BASE_URL_API}store/users/likes/${componentId}`);
};

/**
 * Updates an existing flow in the Store.
 *
 * @param {FlowType} updatedFlow - The updated flow data.
 * @returns {Promise<any>} The updated flow data.
 * @throws Will throw an error if the update fails.
 */
export async function updateFlowStore(
  newFlow: {
    name?: string;
    data: ReactFlowJsonObject | null;
    description?: string;
    style?: FlowStyleType;
    is_component?: boolean;
    parent?: string;
    last_tested_version?: string;
  },
  tags: string[],
  publicFlow = false,
  id: string
): Promise<FlowType> {
  try {
    const response = await api.patch(`${BASE_URL_API}store/components/${id}`, {
      name: newFlow.name,
      data: newFlow.data,
      description: newFlow.description,
      is_component: newFlow.is_component,
      parent: newFlow.parent,
      tags: tags,
      private: !publicFlow,
      last_tested_version: newFlow.last_tested_version,
    });

    if (response.status !== 201) {
      throw new Error(`HTTP error! status: ${response.status}`);
    }
    return response.data;
  } catch (error) {
    console.error(error);
    throw error;
  }
}

export async function requestLogout() {
  try {
    const response = await api.post(`${BASE_URL_API}logout`);
    return response.data;
  } catch (error) {
    console.error(error);
    throw error;
  }
}

export async function getGlobalVariables(): Promise<{
  [key: string]: { id: string; type: string; default_fields: string[] };
}> {
  const globalVariables = {};
  (await api.get(`${BASE_URL_API}variables/`)).data.forEach((element) => {
    globalVariables[element.name] = {
      id: element.id,
      type: element.type,
      default_fields: element.default_fields,
    };
  });
  return globalVariables;
}

export async function registerGlobalVariable({
  name,
  value,
  type,
  default_fields = [],
}: {
  name: string;
  value: string;
  type?: string;
  default_fields?: string[];
}): Promise<AxiosResponse<{ name: string; id: string; type: string }>> {
<<<<<<< HEAD
  try{
    const response = await api.post(`${BASE_URL_API}variables/`, {
      name,
      value,
      type,
      default_fields:default_fields
    });
    return response;
  }
  catch(error){
    throw error;
  }

=======
  return await api.post(`${BASE_URL_API}variables/`, {
    name,
    value,
    type,
    default_fields: default_fields,
  });
>>>>>>> ec490a78
}

export async function deleteGlobalVariable(id: string) {
  try{
    const response = await api.delete(`${BASE_URL_API}variables/${id}`);
    return response;
  }
  catch(error){
    throw error;
  }
}

export async function updateGlobalVariable(
  name: string,
  value: string,
  id: string
) {
  try{
    const response = api.patch(`${BASE_URL_API}variables/${id}`, {
      name,
      value,
    });

    return response;
  }
  catch(error){
    throw error;
  }

}

export async function getVerticesOrder(
  flowId: string,
  startNodeId?: string | null,
  stopNodeId?: string | null
): Promise<AxiosResponse<VerticesOrderTypeAPI>> {
  // nodeId is optional and is a query parameter
  // if nodeId is not provided, the API will return all vertices
  const config = {};
  if (stopNodeId) {
    config["params"] = { stop_component_id: stopNodeId };
  } else if (startNodeId) {
    config["params"] = { start_component_id: startNodeId };
  }
  return await api.get(`${BASE_URL_API}build/${flowId}/vertices`, config);
}

export async function postBuildVertex(
  flowId: string,
  vertexId: string,
  input_value: string
): Promise<AxiosResponse<VertexBuildTypeAPI>> {
  // input_value is optional and is a query parameter
  return await api.post(
    `${BASE_URL_API}build/${flowId}/vertices/${vertexId}`,
    input_value ? { inputs: { input_value: input_value } } : undefined
  );
}

export async function downloadImage({ flowId, fileName }): Promise<any> {
  return await api.get(`${BASE_URL_API}files/images/${flowId}/${fileName}`);
}

export async function getFlowPool({
  flowId,
  nodeId,
}: {
  flowId: string;
  nodeId?: string;
}): Promise<AxiosResponse<{ vertex_builds: FlowPoolType }>> {
  const config = {};
  config["params"] = { flow_id: flowId };
  if (nodeId) {
    config["params"] = { nodeId };
  }
  return await api.get(`${BASE_URL_API}monitor/builds`, config);
}

export async function deleteFlowPool(
  flowId: string
): Promise<AxiosResponse<any>> {
  const config = {};
  config["params"] = { flow_id: flowId };
  return await api.delete(`${BASE_URL_API}monitor/builds`, config);
}<|MERGE_RESOLUTION|>--- conflicted
+++ resolved
@@ -884,36 +884,24 @@
   type?: string;
   default_fields?: string[];
 }): Promise<AxiosResponse<{ name: string; id: string; type: string }>> {
-<<<<<<< HEAD
-  try{
+  try {
     const response = await api.post(`${BASE_URL_API}variables/`, {
       name,
       value,
       type,
-      default_fields:default_fields
+      default_fields: default_fields,
     });
     return response;
-  }
-  catch(error){
-    throw error;
-  }
-
-=======
-  return await api.post(`${BASE_URL_API}variables/`, {
-    name,
-    value,
-    type,
-    default_fields: default_fields,
-  });
->>>>>>> ec490a78
+  } catch (error) {
+    throw error;
+  }
 }
 
 export async function deleteGlobalVariable(id: string) {
-  try{
+  try {
     const response = await api.delete(`${BASE_URL_API}variables/${id}`);
     return response;
-  }
-  catch(error){
+  } catch (error) {
     throw error;
   }
 }
@@ -923,18 +911,16 @@
   value: string,
   id: string
 ) {
-  try{
+  try {
     const response = api.patch(`${BASE_URL_API}variables/${id}`, {
       name,
       value,
     });
 
     return response;
-  }
-  catch(error){
-    throw error;
-  }
-
+  } catch (error) {
+    throw error;
+  }
 }
 
 export async function getVerticesOrder(
