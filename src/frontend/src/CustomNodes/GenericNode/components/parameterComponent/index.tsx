import { Handle, Position, useUpdateNodeInternals } from "reactflow";
import {
  classNames,
  getRandomKeyByssmm,
  groupByFamily,
  isValidConnection,
  nodeIconsLucide,
} from "../../../../utils";
import { useContext, useEffect, useRef, useState } from "react";
import InputComponent from "../../../../components/inputComponent";
import InputListComponent from "../../../../components/inputListComponent";
import TextAreaComponent from "../../../../components/textAreaComponent";
import { typesContext } from "../../../../contexts/typesContext";
import { ParameterComponentType } from "../../../../types/components";
import FloatComponent from "../../../../components/floatComponent";
import Dropdown from "../../../../components/dropdownComponent";
import CodeAreaComponent from "../../../../components/codeAreaComponent";
import InputFileComponent from "../../../../components/inputFileComponent";
import { TabsContext } from "../../../../contexts/tabsContext";
import IntComponent from "../../../../components/intComponent";
import PromptAreaComponent from "../../../../components/promptComponent";
import { nodeNames } from "../../../../utils";
import React from "react";
import { nodeColors } from "../../../../utils";
import ShadTooltip from "../../../../components/ShadTooltipComponent";
import { PopUpContext } from "../../../../contexts/popUpContext";
import ToggleShadComponent from "../../../../components/toggleShadComponent";
import { Info } from "lucide-react";

export default function ParameterComponent({
  left,
  id,
  data,
  tooltipTitle,
  title,
  color,
  type,
  name = "",
  required = false,
  info = "",
}: ParameterComponentType) {
  const ref = useRef(null);
  const refHtml = useRef(null);
  const infoHtml = useRef(null);
  const updateNodeInternals = useUpdateNodeInternals();
  const [position, setPosition] = useState(0);
  const { closePopUp } = useContext(PopUpContext);
  const { setTabsState, tabId, save } = useContext(TabsContext);

  useEffect(() => {
    if (ref.current && ref.current.offsetTop && ref.current.clientHeight) {
      setPosition(ref.current.offsetTop + ref.current.clientHeight / 2);
      updateNodeInternals(data.id);
    }
  }, [data.id, ref, ref.current, ref.current?.offsetTop, updateNodeInternals]);

  useEffect(() => {
    updateNodeInternals(data.id);
  }, [data.id, position, updateNodeInternals]);

  const [enabled, setEnabled] = useState(
    data.node.template[name]?.value ?? false
  );

  useEffect(() => {}, [closePopUp, data.node.template]);

  const { reactFlowInstance } = useContext(typesContext);
  let disabled =
    reactFlowInstance?.getEdges().some((e) => e.targetHandle === id) ?? false;
  const [myData, setMyData] = useState(useContext(typesContext).data);

  const handleOnNewValue = (newValue: any) => {
    data.node.template[name].value = newValue;
    // Set state to pending
    setTabsState((prev) => {
      return {
        ...prev,
        [tabId]: {
          isPending: true,
        },
      };
    });
  };

  useEffect(() => {
    infoHtml.current = (
      <div className="h-full w-full break-words">
        {info.split("\n").map((line, i) => (
          <p key={i} className="block">
            {line}
          </p>
        ))}
      </div>
    );
  }, [info]);

  useEffect(() => {
    const groupedObj = groupByFamily(myData, tooltipTitle);

    refHtml.current = groupedObj.map((item, i) => (
      <span
        key={getRandomKeyByssmm()}
        className={classNames(
          i > 0 ? "mt-3 flex items-center" : "flex items-center"
        )}
      >
        <div
          className="h-6 w-6"
          style={{
            color: nodeColors[item.family],
          }}
        >
          {React.createElement(nodeIconsLucide[item.family])}
        </div>
        <span className="ps-2 text-foreground">
          {nodeNames[item.family] ?? ""}{" "}
          <span className={classNames(left ? "hidden" : "")}>
            {" "}
            -&nbsp;
            {item.type.split(", ").length > 2
              ? item.type.split(", ").map((el, i) => (
                  <React.Fragment key={el + i}>
                    <span>
                      {i === item.type.split(", ").length - 1
                        ? el
                        : (el += `, `)}
                    </span>
                    {i % 2 === 0 && i > 0 && <br />}
                  </React.Fragment>
                ))
              : item.type}
          </span>
        </span>
      </span>
    ));
  }, [tooltipTitle]);

  return (
    <div
      ref={ref}
      className="mt-1 flex w-full flex-wrap items-center justify-between bg-muted px-5 py-2"
    >
      <>
<<<<<<< HEAD
        <div className={"w-full truncate text-sm " + (left ? "" : "text-end")}>
=======
        <div
          className={
            "w-full truncate text-sm" +
            (left ? "" : " text-end") +
            (info !== "" ? " flex items-center" : "")
          }
        >
>>>>>>> ac1b0954
          {title}
          <span className="text-destructive">{required ? " *" : ""}</span>
          <div className="">
            {info !== "" && (
              <ShadTooltip content={infoHtml.current}>
                <Info className="relative bottom-0.5 ml-2 h-3 w-3" />
              </ShadTooltip>
            )}
          </div>
        </div>
        {left &&
        (type === "str" ||
          type === "bool" ||
          type === "float" ||
          type === "code" ||
          type === "prompt" ||
          type === "file" ||
          type === "int") ? (
          <></>
        ) : (
          <ShadTooltip
            delayDuration={0}
            content={refHtml.current}
            side={left ? "left" : "right"}
          >
            <Handle
              type={left ? "target" : "source"}
              position={left ? Position.Left : Position.Right}
              id={id}
              isValidConnection={(connection) =>
                isValidConnection(connection, reactFlowInstance)
              }
              className={classNames(
                left ? "-ml-0.5 " : "-mr-0.5 ",
                "h-3 w-3 rounded-full border-2 bg-background"
              )}
              style={{
                borderColor: color,
                top: position,
              }}
            ></Handle>
          </ShadTooltip>
        )}

        {left === true &&
        type === "str" &&
        !data.node.template[name].options ? (
          <div className="mt-2 w-full">
            {data.node.template[name].list ? (
              <InputListComponent
                disabled={disabled}
                value={
                  !data.node.template[name].value ||
                  data.node.template[name].value === ""
                    ? [""]
                    : data.node.template[name].value
                }
                onChange={handleOnNewValue}
              />
            ) : data.node.template[name].multiline ? (
              <TextAreaComponent
                disabled={disabled}
                value={data.node.template[name].value ?? ""}
                onChange={handleOnNewValue}
              />
            ) : (
              <InputComponent
                disabled={disabled}
                disableCopyPaste={true}
                password={data.node.template[name].password ?? false}
                value={data.node.template[name].value ?? ""}
                onChange={handleOnNewValue}
              />
            )}
          </div>
        ) : left === true && type === "bool" ? (
          <div className="mt-2 w-full">
            <ToggleShadComponent
              disabled={disabled}
              enabled={enabled}
              setEnabled={(t) => {
                handleOnNewValue(t);
                setEnabled(t);
              }}
              size="large"
            />
          </div>
        ) : left === true && type === "float" ? (
          <div className="mt-2 w-full">
            <FloatComponent
              disabled={disabled}
              disableCopyPaste={true}
              value={data.node.template[name].value ?? ""}
              onChange={handleOnNewValue}
            />
          </div>
        ) : left === true &&
          type === "str" &&
          data.node.template[name].options ? (
          <div className="mt-2 w-full">
            <Dropdown
              options={data.node.template[name].options}
              onSelect={handleOnNewValue}
              value={data.node.template[name].value ?? "Choose an option"}
            ></Dropdown>
          </div>
        ) : left === true && type === "code" ? (
          <div className="mt-2 w-full">
            <CodeAreaComponent
              disabled={disabled}
              value={data.node.template[name].value ?? ""}
              onChange={handleOnNewValue}
            />
          </div>
        ) : left === true && type === "file" ? (
          <div className="mt-2 w-full">
            <InputFileComponent
              disabled={disabled}
              value={data.node.template[name].value ?? ""}
              onChange={handleOnNewValue}
              fileTypes={data.node.template[name].fileTypes}
              suffixes={data.node.template[name].suffixes}
              onFileChange={(t: string) => {
                data.node.template[name].file_path = t;
                save();
              }}
            ></InputFileComponent>
          </div>
        ) : left === true && type === "int" ? (
          <div className="mt-2 w-full">
            <IntComponent
              disabled={disabled}
              disableCopyPaste={true}
              value={data.node.template[name].value ?? ""}
              onChange={handleOnNewValue}
            />
          </div>
        ) : left === true && type === "prompt" ? (
          <div className="mt-2 w-full">
            <PromptAreaComponent
              disabled={disabled}
              value={data.node.template[name].value ?? ""}
              onChange={handleOnNewValue}
            />
          </div>
        ) : (
          <></>
        )}
      </>
    </div>
  );
}<|MERGE_RESOLUTION|>--- conflicted
+++ resolved
@@ -141,9 +141,6 @@
       className="mt-1 flex w-full flex-wrap items-center justify-between bg-muted px-5 py-2"
     >
       <>
-<<<<<<< HEAD
-        <div className={"w-full truncate text-sm " + (left ? "" : "text-end")}>
-=======
         <div
           className={
             "w-full truncate text-sm" +
@@ -151,7 +148,6 @@
             (info !== "" ? " flex items-center" : "")
           }
         >
->>>>>>> ac1b0954
           {title}
           <span className="text-destructive">{required ? " *" : ""}</span>
           <div className="">
