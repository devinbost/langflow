--- conflicted
+++ resolved
@@ -30,7 +30,6 @@
     <div className={disabled ? "cursor-not-allowed" : ""}>
       <div
         className={
-<<<<<<< HEAD
           (editNode ? "w-full relative top-2" : "flex w-full items-center") +
           (disabled ? " pointer-events-none" : "")
         }
@@ -50,36 +49,6 @@
         }}
       />
 
-=======
-          editNode ? "w-full items-center" : "flex w-full items-center gap-3"
-        }
-      >
-        <span
-          onClick={() => {
-            openPopUp(
-              <GenericModal
-                type={TypeModal.TEXT}
-                buttonText="Finishing Editing"
-                modalTitle="Edit Text"
-                value={myValue}
-                setValue={(t: string) => {
-                  setMyValue(t);
-                  onChange(t);
-                }}
-              />,
-            );
-          }}
-          className={
-            editNode
-              ? "input-edit-node " + " input-dialog "
-              : " input_dialog " +
-                "px-3 py-2" +
-                (disabled ? " input-disable " : "")
-          }
-        >
-          {myValue !== "" ? myValue : "Type something..."}
-        </span>
->>>>>>> 0b727f8b
         <button
           onClick={() => {
             openPopUp(
@@ -99,14 +68,10 @@
           {!editNode && (
             <ExternalLink
               strokeWidth={1.5}
-<<<<<<< HEAD
               className={
-                "ml-3 h-6 w-6" +
+                "icons-parameters-comp" +
                 (disabled ? " text-ring" : " hover:text-accent-foreground")
               }
-=======
-              className="ml-3 h-6 w-6 hover:text-accent-foreground"
->>>>>>> 0b727f8b
             />
           )}
         </button>
