import { useEffect } from "react";

import { TypeModal } from "../../constants/enums";
import { postValidatePrompt } from "../../controllers/API";
import GenericModal from "../../modals/genericModal";
import { PromptAreaComponentType } from "../../types/components";
import IconComponent from "../genericIconComponent";

export default function PromptAreaComponent({
  field_name,
  setNodeClass,
  nodeClass,
  value,
  onChange,
  disabled,
  editNode = false,
<<<<<<< HEAD
}: TextAreaComponentType): JSX.Element {
=======
}: PromptAreaComponentType) {
>>>>>>> b6049aeb
  useEffect(() => {
    if (disabled) {
      onChange("");
    }
  }, [disabled]);

  useEffect(() => {
    if (value !== "" && !editNode) {
      postValidatePrompt(field_name!, value, nodeClass!).then((apiReturn) => {
        if (apiReturn.data) {
          setNodeClass!(apiReturn.data.frontend_node);
          // need to update reactFlowInstance to re-render the nodes.
        }
      });
    }
  }, []);

  return (
    <div className={disabled ? "pointer-events-none w-full " : " w-full"}>
      <GenericModal
        type={TypeModal.PROMPT}
        value={value}
        buttonText="Check & Save"
        modalTitle="Edit Prompt"
        setValue={(value: string) => {
          onChange(value);
        }}
        nodeClass={nodeClass}
        setNodeClass={setNodeClass}
      >
        <div className="flex w-full items-center">
          <span
            className={
              editNode
                ? "input-edit-node input-dialog"
                : (disabled ? " input-disable text-ring " : "") +
                  " primary-input text-muted-foreground "
            }
          >
            {value !== "" ? value : "Type your prompt here..."}
          </span>
          {!editNode && (
            <IconComponent
              name="ExternalLink"
              className={
                "icons-parameters-comp" +
                (disabled ? " text-ring" : " hover:text-accent-foreground")
              }
            />
          )}
        </div>
      </GenericModal>
    </div>
  );
}<|MERGE_RESOLUTION|>--- conflicted
+++ resolved
@@ -14,11 +14,7 @@
   onChange,
   disabled,
   editNode = false,
-<<<<<<< HEAD
-}: TextAreaComponentType): JSX.Element {
-=======
 }: PromptAreaComponentType) {
->>>>>>> b6049aeb
   useEffect(() => {
     if (disabled) {
       onChange("");
