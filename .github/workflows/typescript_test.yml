name: Run Frontend Tests

on:
  workflow_dispatch:
    inputs:
      branch:
        description: "(Optional) Branch to checkout"
        required: false
        type: string
  pull_request:
  merge_group:

env:
  POETRY_VERSION: "1.8.3"
  NODE_VERSION: "21"
  PYTHON_VERSION: "3.12"
  # Define the directory where Playwright browsers will be installed.
  # Adjust if your project uses a different path.
  PLAYWRIGHT_BROWSERS_PATH: "ms-playwright"

jobs:
  setup-and-test:
    name: Run Playwright Tests
    runs-on: ubuntu-latest
    strategy:
      fail-fast: false
      matrix:
        shardIndex: [1, 2, 3, 4, 5, 6, 7, 8, 9, 10]
        shardTotal: [10]
    env:
      OPENAI_API_KEY: ${{ secrets.OPENAI_API_KEY }}
      STORE_API_KEY: ${{ secrets.STORE_API_KEY }}
    steps:
      - name: Checkout code
        uses: actions/checkout@v4
        with:
          # If branch is passed as input, checkout that branch
          # else checkout the default branch
          ref: ${{ github.event.inputs.branch || github.ref }}

      - name: Setup Node.js
        uses: actions/setup-node@v4
        id: setup-node
        with:
          node-version: ${{ env.NODE_VERSION }}

      - name: Cache Node.js dependencies
        uses: actions/cache@v4
        id: npm-cache
        with:
          path: ~/.npm
          key: ${{ runner.os }}-node-${{ hashFiles('src/frontend/package-lock.json') }}
          restore-keys: |
            ${{ runner.os }}-node-

      - name: Install Node.js dependencies
        run: |
          cd src/frontend
          npm ci
        if: ${{ steps.setup-node.outputs.cache-hit != 'true' }}
      - name: Get Playwright version
        run: echo "PLAYWRIGHT_VERSION=$(jq '.devDependencies["@playwright/test"]' src/frontend/package.json -r)" >> $GITHUB_ENV
<<<<<<< HEAD
      - name:  Cache Playwright binaries
=======
      - name: Cache Playwright binaries
>>>>>>> 3b07edad
        id: playwright-cache
        uses: actions/cache@v4
        with:
          path: ~/.cache/ms-playwright
          key: playwright-browsers-${{ runner.os }}-${{ env.PLAYWRIGHT_VERSION }}

      - name: Install Frontend dependencies
        run: |
          cd src/frontend
          npm ci

      - name: Install Playwright's browser binaries
        run: |
          cd src/frontend
          npx playwright install --with-deps
        if: steps.playwright-cache.outputs.cache-hit != 'true'
      - name: Install Playwright's dependencies
        run: |
          cd src/frontend
          npx playwright install-deps
        if: steps.playwright-cache.outputs.cache-hit != 'true'

      - name: Set up Python ${{ env.PYTHON_VERSION }} + Poetry ${{ env.POETRY_VERSION }}
        uses: "./.github/actions/poetry_caching"
        with:
          python-version: ${{ env.PYTHON_VERSION }}
          poetry-version: ${{ env.POETRY_VERSION }}
          cache-key: ${{ runner.os }}-poetry-${{ env.POETRY_VERSION }}-${{ hashFiles('**/poetry.lock') }}
      - name: Install Python dependencies
        run: |
          poetry env use ${{ env.PYTHON_VERSION }}
          poetry install

      - name: create .env
        run: |
          touch .env
          echo "${{ secrets.ENV_VARS }}" > .env

      - name: Run Playwright Tests
        run: |
          cd src/frontend
          npx playwright test --trace on --shard ${{ matrix.shardIndex }}/${{ matrix.shardTotal }} --workers 2

      - name: Upload blob report to GitHub Actions Artifacts
        if: always()
        uses: actions/upload-artifact@v4
        with:
          name: blob-report-${{ matrix.shardIndex }}
          path: src/frontend/blob-report
          retention-days: 1

  merge-reports:
    needs: setup-and-test
    runs-on: ubuntu-latest
    if: always()
    steps:
      - name: Checkout code
        uses: actions/checkout@v4

      - name: Setup Node.js
        uses: actions/setup-node@v4
        with:
          node-version: ${{ env.NODE_VERSION }}

      - name: Download blob reports from GitHub Actions Artifacts
        uses: actions/download-artifact@v4
        with:
          path: all-blob-reports
          pattern: blob-report-*
          merge-multiple: true

      - name: Merge into HTML Report
        run: |
          npx playwright merge-reports --reporter html ./all-blob-reports

      - name: Upload HTML report
        uses: actions/upload-artifact@v4
        with:
          name: html-report--attempt-${{ github.run_attempt }}
          path: playwright-report
          retention-days: 14<|MERGE_RESOLUTION|>--- conflicted
+++ resolved
@@ -60,11 +60,7 @@
         if: ${{ steps.setup-node.outputs.cache-hit != 'true' }}
       - name: Get Playwright version
         run: echo "PLAYWRIGHT_VERSION=$(jq '.devDependencies["@playwright/test"]' src/frontend/package.json -r)" >> $GITHUB_ENV
-<<<<<<< HEAD
-      - name:  Cache Playwright binaries
-=======
       - name: Cache Playwright binaries
->>>>>>> 3b07edad
         id: playwright-cache
         uses: actions/cache@v4
         with:
